[tool.poetry.scripts]
yardstick = "yardstick.cli.cli:cli"


[tool.poetry]
name = "yardstick"
version = "0.0.0" # note: this is automagically managed -- no need to manually change this
description = "Tool for comparing the results from vulnerability scanners"
authors = ["Alex Goodman <alex.goodman@anchore.com>"]
license = "Apache 2.0"
exclude = [
        "tests/**/*"
]

[tool.poetry.dependencies]
python = "^3.7"
click = "^8"
dataclasses-json = "^0.5.8"
tabulate = "^0.9.0"
prompt-toolkit = "^3.0.18"
Pygments = "^2.16.1"
requests = "^2.31.0"
GitPython = "^3.1.32"
rfc3339 = "^6.2"
Colr = "^0.9.1"
omitempty = "^0.1.1"
importlib-metadata = "^6.7.0"
mergedeep = "^1.3.4"
dataclass-wizard = "^0.22.2"
<<<<<<< HEAD
PyYAML = ">= 5.4.1, < 7.0"
=======
PyYAML = ">= 6.0.0, < 7.0"  # note: required for enterprise
>>>>>>> 34d2530b

[tool.poetry.group.dev.dependencies]
pytest-mock = "^3.11.1"
pytest = "^7.4.0"
black = "^23.3.0"
pre-commit = "^2.11.1"
mypy = "^1.4"
isort = "^5.11.5"
pylint = "^2.7.2"
autoflake = "^2.1"
tox = "^4.7.0"

[build-system]
requires = ["poetry-core>=1.3.0", "poetry-dynamic-versioning"]
build-backend = "poetry_dynamic_versioning.backend"

[tool.poetry-dynamic-versioning]
enable = true

[tool.isort]
# all settings suggested by black: https://black.readthedocs.io/en/stable/compatible_configs.html
multi_line_output = 3
include_trailing_comma = true
force_grid_wrap = 0
use_parentheses = true
ensure_newline_before_comments = true
line_length = 100

[tool.pylint.messages_control]
disable = [
        # pylint sometimes complains about black's formatting; we go with black
        "bad-continuation",
        "C0330",
        "C0326",

        # pylint wants deferred formatting for log messages (to use less CPU if that log level is disabled). We prefer the legibility of f-strings: f"a is {a}"
        "logging-format-interpolation",
        "logging-fstring-interpolation",
        "logging-not-lazy",

        # haven't gotten around to doc strings yet
        "missing-function-docstring",
        "missing-module-docstring",
        "missing-class-docstring",

        # this is a bit strict for a few cases
        "invalid-name",
        "duplicate-code",

        # having TODO's and FIXME's are OK in a codebase
        "fixme",

        # dataclasses shouldn't be restricted on the number of instance attributes
        "R0902",

        # this seems to make wrong guesses
        "unnecessary-lambda",

        # "too few public methods" does not take into account UI element bindings in an event update driven fashion
        "R0903",
    ]

[tool.pylint.format]
# allow for a wide-birth
max-line-length = "150"

# TODO: add tox support https://github.com/tox-dev/tox/issues/814 & https://tox.readthedocs.io/en/latest/example/basic.html#pyproject-toml-tox-legacy-ini

# TODO: port this section to "tool.mypy" when supported
[mypy]
check_untyped_defs = 0
ignore_missing_imports = 1
ignore_errors = 0
strict_optional = 0
warn_unused_ignores = 1
warn_redundant_casts = 1
warn_unused_configs = 1<|MERGE_RESOLUTION|>--- conflicted
+++ resolved
@@ -27,11 +27,7 @@
 importlib-metadata = "^6.7.0"
 mergedeep = "^1.3.4"
 dataclass-wizard = "^0.22.2"
-<<<<<<< HEAD
-PyYAML = ">= 5.4.1, < 7.0"
-=======
 PyYAML = ">= 6.0.0, < 7.0"  # note: required for enterprise
->>>>>>> 34d2530b
 
 [tool.poetry.group.dev.dependencies]
 pytest-mock = "^3.11.1"
