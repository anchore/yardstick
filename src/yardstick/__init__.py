import logging
from typing import Optional

from . import arrange, artifact, capture, cli, comparison, label, store, tool, utils


def compare_results(
    descriptions: list[str],
    year_max_limit: Optional[int] = None,
    year_from_cve_only: bool = False,
    matches_filter: Optional[callable] = None,
    store_root: Optional[str] = None,
) -> comparison.ByPreservedMatch:
    results = store.scan_result.load_by_descriptions(
        descriptions=descriptions,
        year_max_limit=year_max_limit,
        year_from_cve_only=year_from_cve_only,
        skip_sbom_results=True,
        store_root=store_root,
    )

    if matches_filter:
        for result in results:
            result.matches = matches_filter(result.matches)

    digests = set(r.config.image_digest for r in results)
    if len(digests) != 1:
        raise RuntimeError(f"image digests being compared do not match: {digests}")

    return comparison.ByPreservedMatch(results=results)


def compare_results_against_labels(  # pylint: disable=too-many-arguments
    descriptions: list[str],
    result_set: Optional[str] = None,
    fuzzy: bool = False,
    year_max_limit: Optional[int] = None,
    year_from_cve_only: bool = False,
    label_entries: Optional[list[artifact.LabelEntry]] = None,
    matches_filter: Optional[callable] = None,
    store_root: Optional[str] = None,
) -> tuple[
    list[artifact.ScanResult],
    list[artifact.LabelEntry],
    dict[str, list[comparison.AgainstLabels]],
    comparison.ImageToolLabelStats,
]:
    descriptions = list(descriptions)

    # this is a description of what was done to the results before comparison
    # we want to keep this on the comparison to evaluate if the comparison result
    # can be compared to other comparison results (are they apples to apples).
    compare_configuration = {
        "year_max_limit": year_max_limit,
        "year_from_cve_only": year_from_cve_only,
    }

    if result_set:
        descriptions.extend(store.result_set.load(result_set).descriptions)

    if not descriptions:
        raise RuntimeError("no descriptions provided")

    logging.debug(f"running label comparison with {descriptions}")

    results = store.scan_result.load_by_descriptions(
        descriptions,
        skip_sbom_results=True,
        year_max_limit=year_max_limit,
        year_from_cve_only=year_from_cve_only,
        store_root=store_root,
    )

    if matches_filter:
        for result in results:
            result.matches = matches_filter(result.matches)

<<<<<<< HEAD
    if label_entries is None:
        label_entries = store.labels.load_all(
            year_max_limit=year_max_limit,
            year_from_cve_only=year_from_cve_only,
=======
    if not label_entries:
        label_entries = store.labels.load_all(
            year_max_limit=year_max_limit,
            year_from_cve_only=year_from_cve_only,
            store_root=store_root,
>>>>>>> a7ea334f
        )

    comparisons_by_result_id, stats_by_image_tool_pair = comparison.of_results_against_label(
        *results,
        fuzzy_package_match=fuzzy,
        label_entries=label_entries,
        compare_configuration=compare_configuration,
    )

    return results, label_entries, comparisons_by_result_id, stats_by_image_tool_pair


def compare_results_against_labels_by_ecosystem(
    result_set: str,
    fuzzy: bool = False,
    year_max_limit: Optional[int] = None,
    year_from_cve_only: bool = False,
    label_entries: Optional[list[artifact.LabelEntry]] = None,
) -> tuple[dict[str, list[artifact.ScanResult]], list[artifact.LabelEntry], comparison.ToolLabelStatsByEcosystem]:
    results = store.result_set.load_scan_results(result_set, year_max_limit=year_max_limit, skip_sbom_results=True)
    results_by_image = arrange.scan_results_by_image(results)

    if label_entries is None:
        label_entries = store.labels.load_all(year_max_limit=year_max_limit, year_from_cve_only=year_from_cve_only)

    stats = comparison.of_results_against_label_by_ecosystem(
        results_by_image,
        fuzzy_package_match=fuzzy,
        label_entries=label_entries,
    )
    return results_by_image, label_entries, stats<|MERGE_RESOLUTION|>--- conflicted
+++ resolved
@@ -75,18 +75,11 @@
         for result in results:
             result.matches = matches_filter(result.matches)
 
-<<<<<<< HEAD
     if label_entries is None:
         label_entries = store.labels.load_all(
             year_max_limit=year_max_limit,
             year_from_cve_only=year_from_cve_only,
-=======
-    if not label_entries:
-        label_entries = store.labels.load_all(
-            year_max_limit=year_max_limit,
-            year_from_cve_only=year_from_cve_only,
             store_root=store_root,
->>>>>>> a7ea334f
         )
 
     comparisons_by_result_id, stats_by_image_tool_pair = comparison.of_results_against_label(
