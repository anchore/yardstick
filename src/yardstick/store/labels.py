--- conflicted
+++ resolved
@@ -34,12 +34,10 @@
 
 
 def append_and_update(
-<<<<<<< HEAD
-    new_and_modified_entries: List[artifact.LabelEntry], delete_entries: List[str] | None = None, store_root: str | None = None
-=======
-    new_and_modified_entries: List[artifact.LabelEntry], delete_entries: List[artifact.LabelEntry] = None, store_root: str = None
->>>>>>> 34d2530b
-) -> List[artifact.LabelEntry]:
+    new_and_modified_entries: List[artifact.LabelEntry],
+    delete_entries: List[artifact.LabelEntry] | None = None,
+    store_root: str | None = None,
+) -> None:
     for label_entry in delete_entries:
         filepath = store_path(filename=store_filename_by_entry(entry=label_entry))
         try:
