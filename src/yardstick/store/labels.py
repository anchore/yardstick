--- conflicted
+++ resolved
@@ -17,11 +17,7 @@
 LABELS_DIR = "labels"
 
 
-<<<<<<< HEAD
-def label_store_root(store_root: Optional[str] = None) -> str:
-=======
 def label_store_root(store_root: str | None = None) -> str:
->>>>>>> 77f49dde
     if not store_root:
         store_root = store_config.get().store_root
     return os.path.join(store_root, LABELS_DIR)
@@ -33,35 +29,26 @@
     return f"{entry.ID}.json"
 
 
-<<<<<<< HEAD
-def store_path(filename: str, store_root: Optional[str] = None) -> str:
-=======
 def store_path(filename: str, store_root: str | None = None) -> str:
->>>>>>> 77f49dde
     return os.path.join(label_store_root(store_root=store_root), filename)
 
 
 def append_and_update(
     new_and_modified_entries: List[artifact.LabelEntry],
-<<<<<<< HEAD
-    delete_entries: List[artifact.LabelEntry] = None,
-    store_root: Optional[str] = None,
-) -> List[artifact.LabelEntry]:
-=======
     delete_entries: List[artifact.LabelEntry] | None = None,
     store_root: str | None = None,
 ) -> None:
->>>>>>> 77f49dde
-    for label_entry in delete_entries:
-        filepath = store_path(filename=store_filename_by_entry(entry=label_entry))
-        try:
-            logging.debug(f"deleting label {label_entry.ID} from {filepath}")
-            os.remove(filepath)
-        except FileNotFoundError:
-            logging.debug(f"skipping deleting on {label_entry.ID} from {filepath}: File not found")
-        except Exception as e:  # pylint: disable=broad-except
-            logging.error(f"failed to delete label {label_entry.ID} from {filepath}: {e}")
-            raise e
+    if delete_entries:
+        for label_entry in delete_entries:
+            filepath = store_path(filename=store_filename_by_entry(entry=label_entry))
+            try:
+                logging.debug(f"deleting label {label_entry.ID} from {filepath}")
+                os.remove(filepath)
+            except FileNotFoundError:
+                logging.debug(f"skipping deleting on {label_entry.ID} from {filepath}: File not found")
+            except Exception as e:  # pylint: disable=broad-except
+                logging.error(f"failed to delete label {label_entry.ID} from {filepath}: {e}")
+                raise e
 
     save(label_entries=new_and_modified_entries, store_root=store_root)
 
@@ -123,11 +110,7 @@
 
 
 def load_label_file(
-<<<<<<< HEAD
-    filename: str, year_max_limit: Optional[int] = None, year_from_cve_only: bool = False, store_root: Optional[str] = None
-=======
     filename: str, year_max_limit: Optional[int] = None, year_from_cve_only: bool = False, store_root: str | None = None
->>>>>>> 77f49dde
 ) -> List[artifact.LabelEntry]:
     # why note take a file path? in this way we control that all input/output data was derived from the same store,
     # and not another store.
@@ -156,11 +139,7 @@
 
 
 def load_all(
-<<<<<<< HEAD
-    year_max_limit: Optional[int] = None, year_from_cve_only: bool = False, store_root: Optional[str] = None
-=======
     year_max_limit: Optional[int] = None, year_from_cve_only: bool = False, store_root: str | None = None
->>>>>>> 77f49dde
 ) -> List[artifact.LabelEntry]:
     root_path = label_store_root(store_root=store_root)
     logging.debug(f"loading all labels (location={root_path})")
@@ -185,11 +164,7 @@
     images: Union[str, List[str]],
     year_max_limit: Optional[int] = None,
     year_from_cve_only: bool = False,
-<<<<<<< HEAD
-    store_root: Optional[str] = None,
-=======
     store_root: str | None = None,
->>>>>>> 77f49dde
 ) -> List[artifact.LabelEntry]:
     root_path = label_store_root(store_root=store_root)
     if isinstance(images, str):
