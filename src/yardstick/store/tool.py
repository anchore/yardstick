--- conflicted
+++ resolved
@@ -1,7 +1,6 @@
 from __future__ import annotations
 
 import os
-from typing import Optional
 
 from yardstick import artifact
 from yardstick.store import config as store_config
@@ -11,18 +10,14 @@
 RESULT_SET_DIR = os.path.join("result", "sets")
 
 
-<<<<<<< HEAD
-def install_base(name: str, store_root: Optional[str] = None) -> str:
-=======
-def install_path(config: artifact.ScanConfiguration, store_root: str | None = None) -> str:
->>>>>>> 77f49dde
+def install_base(name: str, store_root: str | None = None) -> str:
     if not store_root:
         store_root = store_config.get().store_root
 
     return os.path.join(store_config.get().store_root, TOOL_DIR, name.replace("/", "_"))
 
 
-def install_path(config: artifact.ScanConfiguration, store_root: Optional[str] = None) -> str:
+def install_path(config: artifact.ScanConfiguration, store_root: str | None = None) -> str:
     if not store_root:
         store_root = store_config.get().store_root
 
@@ -38,22 +33,14 @@
     )
 
 
-<<<<<<< HEAD
-def results_path(store_root: Optional[str] = None):
-=======
 def results_path(store_root: str | None = None):
->>>>>>> 77f49dde
     if not store_root:
         store_root = store_config.get().store_root
 
     return os.path.join(store_root, RESULT_DIR)
 
 
-<<<<<<< HEAD
-def result_set_path(store_root: Optional[str] = None):
-=======
 def result_set_path(store_root: str | None = None):
->>>>>>> 77f49dde
     if not store_root:
         store_root = store_config.get().store_root
 
